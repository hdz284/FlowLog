#!/bin/bash
set -e

<<<<<<< HEAD
echo "[START] FlowLog Optimization Timing Test"

# Configuration
CONFIG_FILE="./test/correctness_test/config.txt"
PROG_DIR="./test/correctness_test/program"
FACT_DIR="./test/correctness_test/dataset"
TIME_DIR="./result/time"
BINARY_PATH="./target/release/executing"
WORKERS=64
=======
############################################################
# OPTIMIZATION TIMING TEST SCRIPT
# This script measures execution time for FlowLog programs
# with different optimization levels (-O1, -O2, -O3)
# 
# Execution logs are saved to ./log/ directory
# Timing information is extracted from the "Dataflow executed" log line
# Results are generated as table and CSV in the log directory
############################################################

############################################################
# CONFIGURATION
# Define paths and parameters for timing tests
############################################################

CONFIG_FILE="./test/correctness_test/config.txt"      # Program/dataset pairs configuration
PROG_DIR="./test/correctness_test/program"            # Program files directory
FACT_DIR="./test/correctness_test/dataset"            # Dataset files directory
LOG_DIR="./result/log"                                 # Log output directory
BINARY_PATH="./target/release/executing"               # Path to compiled binary
WORKERS=64                                             # Number of worker threads

############################################################
# DATASET SETUP
# Functions to download, extract, and clean up datasets
############################################################
>>>>>>> abf7018a

setup_dataset() {
    local dataset_name="$1"
    local dataset_zip="./test/correctness_test/dataset/${dataset_name}.zip"
    local extract_path="${FACT_DIR}/${dataset_name}"
    local dataset_url="https://pages.cs.wisc.edu/~m0riarty/dataset/${dataset_name}.zip"

    [ -d "$extract_path" ] && { echo "[OK] Dataset $dataset_name already extracted"; return; }

    mkdir -p "$FACT_DIR"
    if [ ! -f "$dataset_zip" ]; then
        echo "[DOWNLOAD] $dataset_name.zip"
        wget -q -O "$dataset_zip" "$dataset_url" || { echo "[ERROR] Download failed: $dataset_name"; exit 1; }
    fi

    echo "[EXTRACT] $dataset_name"
    unzip -q "$dataset_zip" -d "$FACT_DIR"
}

cleanup_dataset() {
    local dataset_name="$1"
    echo "[CLEANUP] $dataset_name"
    rm -rf "${FACT_DIR}/${dataset_name}"
}

setup_config_file() {
    [ -f "$CONFIG_FILE" ] && return
    echo "[DOWNLOAD] config.txt"
    mkdir -p "$(dirname "$CONFIG_FILE")"
    wget -q -O "$CONFIG_FILE" https://pages.cs.wisc.edu/~m0riarty/config.txt
    dos2unix "$CONFIG_FILE" 2>/dev/null || true
}

run_timing_test() {
    local prog_name="$1" dataset_name="$2" optimization_flag="$3" optimization_label="$4"
    local prog_file=$(basename "$prog_name")
    local prog_path="${PROG_DIR}/flowlog/${prog_file}"
    local prog_url="https://pages.cs.wisc.edu/~m0riarty/program/flowlog/${prog_file}"

    # Download program if needed
    mkdir -p "${PROG_DIR}/flowlog"
    if [ ! -f "$prog_path" ]; then
        echo "[DOWNLOAD] $prog_file"
        wget -q -O "$prog_path" "$prog_url" || { echo "[ERROR] Download failed: $prog_file"; exit 1; }
    fi
<<<<<<< HEAD

    echo "[TIMING] $prog_name with $dataset_name ($optimization_label)"
=======
    
    # Set up paths for timing test
    local fact_path="${FACT_DIR}/${dataset_name}"
    local program_stem="${prog_name%.*}"
    local log_file="${LOG_DIR}/${program_stem}_${dataset_name}_${optimization_label}.log"

    echo "[TIMING] Running $prog_name with $dataset_name ($optimization_label)"

    # Ensure log directory exists
    mkdir -p "$LOG_DIR"

    # Run the binary with specified optimization flag and capture output to log
    echo "[RUN] Timing test: $prog_name ($optimization_label)"
>>>>>>> abf7018a

    # Run the binary with optimization flag
    if [ -z "$optimization_flag" ]; then
<<<<<<< HEAD
        "$BINARY_PATH" --program "$prog_path" --facts "${FACT_DIR}/${dataset_name}" --workers "$WORKERS"
    else
        "$BINARY_PATH" --program "$prog_path" --facts "${FACT_DIR}/${dataset_name}" --workers "$WORKERS" "$optimization_flag"
=======
        RUST_LOG=info "$BINARY_PATH" --program "$prog_path" --facts "$fact_path" --workers "$WORKERS" > "$log_file" 2>&1
    else
        RUST_LOG=info "$BINARY_PATH" --program "$prog_path" --facts "$fact_path" --workers "$WORKERS" "$optimization_flag" > "$log_file" 2>&1
>>>>>>> abf7018a
    fi
}

run_all_timing_tests() {
    echo "[TIMING] Running optimization timing tests"
    rm -rf "$TIME_DIR"
    mkdir -p "$TIME_DIR"

    # Define optimization flags and labels
    local optimizations=("" "-O1" "-O2" "-O3")
    local opt_labels=("none" "1" "2" "3")

<<<<<<< HEAD
=======
    # Clean previous logs
    rm -rf "$LOG_DIR"
    mkdir -p "$LOG_DIR"

    # Read each program=dataset pair from config file
>>>>>>> abf7018a
    while IFS='=' read -r prog_name dataset_name; do
        [ -z "$prog_name" ] || [ -z "$dataset_name" ] && continue

        echo "[PROGRAM] $prog_name with $dataset_name"
        setup_dataset "$dataset_name"

        # Run tests with all optimization levels
        for i in "${!optimizations[@]}"; do
            run_timing_test "$prog_name" "$dataset_name" "${optimizations[$i]}" "${opt_labels[$i]}"
        done

        cleanup_dataset "$dataset_name"
    done < "$CONFIG_FILE"

    echo "[OK] All timing tests completed"
}

<<<<<<< HEAD
=======
############################################################
# TIMING EXTRACTION FUNCTIONS
# Functions to extract timing information from log files
############################################################

extract_time_from_log() {
    # Extract timing information from log file by parsing "Dataflow executed" line
    local log_file="$1"
    
    if [ ! -f "$log_file" ]; then
        echo "N/A"
        return
    fi
    
    # Look for the "Dataflow executed" line and extract the duration
    # Format: "2025-07-22T21:41:00.527157Z  INFO executing::dataflow: 3.933584239s:	Dataflow executed"
    local time_line=$(grep "Dataflow executed" "$log_file" 2>/dev/null | tail -1)
    
    if [ -z "$time_line" ]; then
        echo "N/A"
        return
    fi
    
    # Extract time value using grep and sed
    # Look for pattern like "3.933584239s:" and remove the "s:"
    local extracted_time=$(echo "$time_line" | grep -oE '[0-9]+\.[0-9]+s:' | sed 's/s://' 2>/dev/null || echo "N/A")
    echo "$extracted_time"
}

############################################################
# RESULT GENERATION FUNCTIONS
# Functions to generate timing results table and CSV
############################################################

>>>>>>> abf7018a
generate_timing_table() {
    echo ""
    echo "[SUMMARY] Timing Results Table"
    echo "=============================="

    printf "| %-20s | %-17s | %-17s | %-17s | %-17s |\n" "Program-Dataset" "O0" "O1" "O2" "O3"
    printf "|----------------------|-------------------|-------------------|-------------------|-------------------|\n"

    while IFS='=' read -r prog_name dataset_name; do
        [ -z "$prog_name" ] || [ -z "$dataset_name" ] && continue

        local program_stem="${prog_name%.*}"
        local label="${program_stem}_${dataset_name}"
        printf "| %-20s " "$label"

        # Display timing for each optimization level
        for opt in "none" "1" "2" "3"; do
<<<<<<< HEAD
            local time_file="${TIME_DIR}/${program_stem}_${dataset_name}_${opt}.txt"
            if [ -f "$time_file" ]; then
                elapsed_time=$(grep -oP '^[0-9]+\.[0-9]+' "$time_file" 2>/dev/null || echo "N/A")
            else
                elapsed_time="N/A"
            fi
=======
            local log_file="${LOG_DIR}/${program_stem}_${dataset_name}_${opt}.log"
            elapsed_time=$(extract_time_from_log "$log_file")
>>>>>>> abf7018a

            if [[ "$elapsed_time" =~ ^[0-9] ]]; then
                printf "| %17.6f " "$elapsed_time"
            else
                printf "| %-17s " "$elapsed_time"
            fi
        done
        printf "|\n"
    done < "$CONFIG_FILE"
}

generate_timing_csv() {
    echo ""
    echo "[CSV] Generating timing CSV file"

<<<<<<< HEAD
    local csv_file="${TIME_DIR}/timing_results.csv"
    echo "Program,Dataset,O0,O1,O2,O3" > "$csv_file"
=======
    local csv_file="${LOG_DIR}/timing_results.csv"
>>>>>>> abf7018a

    while IFS='=' read -r prog_name dataset_name; do
        [ -z "$prog_name" ] || [ -z "$dataset_name" ] && continue

        local program_stem="${prog_name%.*}"
        printf "%s,%s" "$program_stem" "$dataset_name" >> "$csv_file"

        # Write timing data for each optimization level
        for opt in "none" "1" "2" "3"; do
<<<<<<< HEAD
            local time_file="${TIME_DIR}/${program_stem}_${dataset_name}_${opt}.txt"
            if [ -f "$time_file" ]; then
                elapsed_time=$(grep -oP '^[0-9]+\.[0-9]+' "$time_file" 2>/dev/null || echo "N/A")
            else
                elapsed_time="N/A"
            fi
=======
            local log_file="${LOG_DIR}/${program_stem}_${dataset_name}_${opt}.log"
            elapsed_time=$(extract_time_from_log "$log_file")
>>>>>>> abf7018a
            printf ",%s" "$elapsed_time" >> "$csv_file"
        done
        printf "\n" >> "$csv_file"
    done < "$CONFIG_FILE"

    echo "[CSV] Timing results saved to: $csv_file"
}

# Main execution
echo "[BUILD] Building binary"
cargo build --release >/dev/null

setup_config_file
run_all_timing_tests
generate_timing_table
generate_timing_csv

echo "[FINISH] All timing tests completed successfully"<|MERGE_RESOLUTION|>--- conflicted
+++ resolved
@@ -1,17 +1,7 @@
 #!/bin/bash
+# Exit immediately if a command exits with a non-zero status
 set -e
 
-<<<<<<< HEAD
-echo "[START] FlowLog Optimization Timing Test"
-
-# Configuration
-CONFIG_FILE="./test/correctness_test/config.txt"
-PROG_DIR="./test/correctness_test/program"
-FACT_DIR="./test/correctness_test/dataset"
-TIME_DIR="./result/time"
-BINARY_PATH="./target/release/executing"
-WORKERS=64
-=======
 ############################################################
 # OPTIMIZATION TIMING TEST SCRIPT
 # This script measures execution time for FlowLog programs
@@ -38,56 +28,90 @@
 # DATASET SETUP
 # Functions to download, extract, and clean up datasets
 ############################################################
->>>>>>> abf7018a
 
 setup_dataset() {
+    # Download and extract dataset if not already present
     local dataset_name="$1"
     local dataset_zip="./test/correctness_test/dataset/${dataset_name}.zip"
     local extract_path="${FACT_DIR}/${dataset_name}"
     local dataset_url="https://pages.cs.wisc.edu/~m0riarty/dataset/${dataset_name}.zip"
 
-    [ -d "$extract_path" ] && { echo "[OK] Dataset $dataset_name already extracted"; return; }
+    # Check if dataset is already extracted
+    if [ -d "$extract_path" ]; then
+        echo "[OK] Dataset $dataset_name already extracted. Skipping."
+        return
+    fi
 
     mkdir -p "$FACT_DIR"
+
+    # Download dataset if zip file doesn't exist
     if [ ! -f "$dataset_zip" ]; then
-        echo "[DOWNLOAD] $dataset_name.zip"
-        wget -q -O "$dataset_zip" "$dataset_url" || { echo "[ERROR] Download failed: $dataset_name"; exit 1; }
-    fi
-
-    echo "[EXTRACT] $dataset_name"
+        echo "[DOWNLOAD] Downloading $dataset_name.zip from $dataset_url..."
+        mkdir -p "$(dirname "$dataset_zip")"
+        wget -O "$dataset_zip" "$dataset_url" || {
+            echo "[ERROR] Failed to download dataset: $dataset_name"
+            exit 1
+        }
+    fi
+
+    # Extract the dataset
+    echo "[EXTRACT] Extracting $dataset_name..."
     unzip -q "$dataset_zip" -d "$FACT_DIR"
+    echo "[OK] Dataset $dataset_name ready."
 }
 
 cleanup_dataset() {
+    # Remove extracted dataset to save space
     local dataset_name="$1"
-    echo "[CLEANUP] $dataset_name"
-    rm -rf "${FACT_DIR}/${dataset_name}"
+    local extract_path="${FACT_DIR}/${dataset_name}"
+
+    echo "[CLEANUP] Removing dataset $dataset_name..."
+    rm -rf "$extract_path"
 }
 
 setup_config_file() {
-    [ -f "$CONFIG_FILE" ] && return
-    echo "[DOWNLOAD] config.txt"
+    # Download config.txt if missing and fix line endings
+    if [ -f "$CONFIG_FILE" ]; then
+        echo "[OK] Config file already exists. Skipping download."
+        return
+    fi
+
+    echo "[DOWNLOAD] Downloading config.txt..."
     mkdir -p "$(dirname "$CONFIG_FILE")"
-    wget -q -O "$CONFIG_FILE" https://pages.cs.wisc.edu/~m0riarty/config.txt
+    wget -O "$CONFIG_FILE" https://pages.cs.wisc.edu/~m0riarty/config.txt
+
+    # Fix line endings (convert DOS to Unix format)
+    echo "[FIX] Fixing line endings in config.txt..."
     dos2unix "$CONFIG_FILE" 2>/dev/null || true
-}
-
-run_timing_test() {
-    local prog_name="$1" dataset_name="$2" optimization_flag="$3" optimization_label="$4"
+    echo "[OK] Config file ready."
+}
+
+############################################################
+# TIMING FUNCTIONS
+# Functions to run timing tests and measure performance
+############################################################
+
+run_single_timing_test() {
+    # Run a single timing test for a program/dataset/optimization combination
+    local prog_name="$1"
+    local dataset_name="$2"
+    local optimization_flag="$3"
+    local optimization_label="$4"
+
+    # Set up program file paths and URLs
     local prog_file=$(basename "$prog_name")
     local prog_path="${PROG_DIR}/flowlog/${prog_file}"
     local prog_url="https://pages.cs.wisc.edu/~m0riarty/program/flowlog/${prog_file}"
 
-    # Download program if needed
+    # Download program file if it doesn't exist
     mkdir -p "${PROG_DIR}/flowlog"
     if [ ! -f "$prog_path" ]; then
-        echo "[DOWNLOAD] $prog_file"
-        wget -q -O "$prog_path" "$prog_url" || { echo "[ERROR] Download failed: $prog_file"; exit 1; }
-    fi
-<<<<<<< HEAD
-
-    echo "[TIMING] $prog_name with $dataset_name ($optimization_label)"
-=======
+        echo "[DOWNLOAD] Downloading missing program: $prog_file..."
+        wget -O "$prog_path" "$prog_url" || {
+            echo "[ERROR] Failed to download program: $prog_file"
+            exit 1
+        }
+    fi
     
     # Set up paths for timing test
     local fact_path="${FACT_DIR}/${dataset_name}"
@@ -101,58 +125,52 @@
 
     # Run the binary with specified optimization flag and capture output to log
     echo "[RUN] Timing test: $prog_name ($optimization_label)"
->>>>>>> abf7018a
-
-    # Run the binary with optimization flag
+
     if [ -z "$optimization_flag" ]; then
-<<<<<<< HEAD
-        "$BINARY_PATH" --program "$prog_path" --facts "${FACT_DIR}/${dataset_name}" --workers "$WORKERS"
-    else
-        "$BINARY_PATH" --program "$prog_path" --facts "${FACT_DIR}/${dataset_name}" --workers "$WORKERS" "$optimization_flag"
-=======
         RUST_LOG=info "$BINARY_PATH" --program "$prog_path" --facts "$fact_path" --workers "$WORKERS" > "$log_file" 2>&1
     else
         RUST_LOG=info "$BINARY_PATH" --program "$prog_path" --facts "$fact_path" --workers "$WORKERS" "$optimization_flag" > "$log_file" 2>&1
->>>>>>> abf7018a
-    fi
+    fi
+
+    echo "[TIMING] Completed $prog_name ($optimization_label)"
 }
 
 run_all_timing_tests() {
-    echo "[TIMING] Running optimization timing tests"
-    rm -rf "$TIME_DIR"
-    mkdir -p "$TIME_DIR"
+    # Run timing tests for all programs with all optimization levels
+    echo "[TIMING] Running optimization timing tests..."
 
     # Define optimization flags and labels
     local optimizations=("" "-O1" "-O2" "-O3")
     local opt_labels=("none" "1" "2" "3")
 
-<<<<<<< HEAD
-=======
     # Clean previous logs
     rm -rf "$LOG_DIR"
     mkdir -p "$LOG_DIR"
 
     # Read each program=dataset pair from config file
->>>>>>> abf7018a
     while IFS='=' read -r prog_name dataset_name; do
-        [ -z "$prog_name" ] || [ -z "$dataset_name" ] && continue
-
-        echo "[PROGRAM] $prog_name with $dataset_name"
+        if [ -z "$prog_name" ] || [ -z "$dataset_name" ]; then
+            continue
+        fi
+
+        echo "[PROGRAM] Timing $prog_name with $dataset_name"
+        echo "========================================"
+
+        # Setup dataset once for all optimization levels
         setup_dataset "$dataset_name"
 
         # Run tests with all optimization levels
         for i in "${!optimizations[@]}"; do
-            run_timing_test "$prog_name" "$dataset_name" "${optimizations[$i]}" "${opt_labels[$i]}"
+            run_single_timing_test "$prog_name" "$dataset_name" "${optimizations[$i]}" "${opt_labels[$i]}"
         done
 
+        # Cleanup dataset after all optimization tests
         cleanup_dataset "$dataset_name"
     done < "$CONFIG_FILE"
 
-    echo "[OK] All timing tests completed"
-}
-
-<<<<<<< HEAD
-=======
+    echo "[OK] All timing tests completed!"
+}
+
 ############################################################
 # TIMING EXTRACTION FUNCTIONS
 # Functions to extract timing information from log files
@@ -187,17 +205,21 @@
 # Functions to generate timing results table and CSV
 ############################################################
 
->>>>>>> abf7018a
 generate_timing_table() {
+    # Generate and display a formatted table of timing results
     echo ""
+    echo "============================"
     echo "[SUMMARY] Timing Results Table"
-    echo "=============================="
-
-    printf "| %-20s | %-17s | %-17s | %-17s | %-17s |\n" "Program-Dataset" "O0" "O1" "O2" "O3"
+    echo "============================"
+
+    printf "| %-20s | %-17s | %-17s | %-17s | %-17s |\n" "Program-Dataset" "No Optimization" "O1" "O2" "O3"
     printf "|----------------------|-------------------|-------------------|-------------------|-------------------|\n"
 
+    # Read each program=dataset pair and display timing results
     while IFS='=' read -r prog_name dataset_name; do
-        [ -z "$prog_name" ] || [ -z "$dataset_name" ] && continue
+        if [ -z "$prog_name" ] || [ -z "$dataset_name" ]; then
+            continue
+        fi
 
         local program_stem="${prog_name%.*}"
         local label="${program_stem}_${dataset_name}"
@@ -205,17 +227,8 @@
 
         # Display timing for each optimization level
         for opt in "none" "1" "2" "3"; do
-<<<<<<< HEAD
-            local time_file="${TIME_DIR}/${program_stem}_${dataset_name}_${opt}.txt"
-            if [ -f "$time_file" ]; then
-                elapsed_time=$(grep -oP '^[0-9]+\.[0-9]+' "$time_file" 2>/dev/null || echo "N/A")
-            else
-                elapsed_time="N/A"
-            fi
-=======
             local log_file="${LOG_DIR}/${program_stem}_${dataset_name}_${opt}.log"
             elapsed_time=$(extract_time_from_log "$log_file")
->>>>>>> abf7018a
 
             if [[ "$elapsed_time" =~ ^[0-9] ]]; then
                 printf "| %17.6f " "$elapsed_time"
@@ -223,55 +236,71 @@
                 printf "| %-17s " "$elapsed_time"
             fi
         done
+
         printf "|\n"
     done < "$CONFIG_FILE"
 }
 
 generate_timing_csv() {
+    # Generate CSV file with timing results for analysis
     echo ""
-    echo "[CSV] Generating timing CSV file"
-
-<<<<<<< HEAD
-    local csv_file="${TIME_DIR}/timing_results.csv"
-    echo "Program,Dataset,O0,O1,O2,O3" > "$csv_file"
-=======
+    echo "[CSV] Generating timing CSV file..."
+
     local csv_file="${LOG_DIR}/timing_results.csv"
->>>>>>> abf7018a
-
+
+    # Write CSV header
+    echo "Program,Dataset,No_Optimization,O1,O2,O3" > "$csv_file"
+
+    # Read each program=dataset pair and write timing data
     while IFS='=' read -r prog_name dataset_name; do
-        [ -z "$prog_name" ] || [ -z "$dataset_name" ] && continue
+        if [ -z "$prog_name" ] || [ -z "$dataset_name" ]; then
+            continue
+        fi
 
         local program_stem="${prog_name%.*}"
         printf "%s,%s" "$program_stem" "$dataset_name" >> "$csv_file"
 
         # Write timing data for each optimization level
         for opt in "none" "1" "2" "3"; do
-<<<<<<< HEAD
-            local time_file="${TIME_DIR}/${program_stem}_${dataset_name}_${opt}.txt"
-            if [ -f "$time_file" ]; then
-                elapsed_time=$(grep -oP '^[0-9]+\.[0-9]+' "$time_file" 2>/dev/null || echo "N/A")
-            else
-                elapsed_time="N/A"
-            fi
-=======
             local log_file="${LOG_DIR}/${program_stem}_${dataset_name}_${opt}.log"
             elapsed_time=$(extract_time_from_log "$log_file")
->>>>>>> abf7018a
             printf ",%s" "$elapsed_time" >> "$csv_file"
         done
+
         printf "\n" >> "$csv_file"
     done < "$CONFIG_FILE"
 
     echo "[CSV] Timing results saved to: $csv_file"
 }
 
-# Main execution
-echo "[BUILD] Building binary"
-cargo build --release >/dev/null
-
-setup_config_file
-run_all_timing_tests
-generate_timing_table
-generate_timing_csv
-
-echo "[FINISH] All timing tests completed successfully"+############################################################
+# MAIN EXECUTION
+# Entry point for the script
+############################################################
+
+main() {
+    # Print start message
+    echo "[START] FlowLog Optimization Timing Test"
+
+    # Ensure config file is present
+    setup_config_file
+
+    echo "=== SETUP COMPLETE ==="
+
+    # Build the Rust binary
+    echo "[BUILD] Building the project..."
+    cargo build --release
+
+    # Run all timing tests
+    run_all_timing_tests
+
+    # Generate results in table and CSV format
+    generate_timing_table
+    generate_timing_csv
+
+    # Print finish message
+    echo "[FINISH] All timing test cases completed successfully."
+}
+
+# Call main function with all script arguments
+main "$@"