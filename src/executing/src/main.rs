--- conflicted
+++ resolved
@@ -4,13 +4,6 @@
 use debugging::debugger;
 use executing::arg::Args;
 use executing::dataflow::program_execution;
-<<<<<<< HEAD
-use planning::program::ProgramQueryPlan;
-use reading::FALLBACK_ARITY;
-use strata::stratification::Strata;
-
-=======
->>>>>>> d7097017
 use mimalloc::MiMalloc;
 use planning::program::ProgramQueryPlan;
 use reading::{KV_MAX, ROW_MAX};
@@ -32,25 +25,12 @@
     /* CL args parsing */
     let args = Args::parse();
 
-<<<<<<< HEAD
-    debugger::display_info("Arguments", false, format!("{:#?}", args), args.verbose());
-=======
     debugger::display_info("Arguments", false, format!("{:#?}", args));
->>>>>>> d7097017
 
     /* (1) program parsing */
     let program = parsing::parser::Program::from_str(args.program());
 
-<<<<<<< HEAD
-    debugger::display_info(
-        "Parsed Program",
-        false,
-        format!("{}", program),
-        args.verbose(),
-    );
-=======
     debugger::display_info("Parsed Program", false, format!("{}", program));
->>>>>>> d7097017
 
     /* (2) stratification */
     let strata = Strata::from_parser(program.clone());
@@ -59,10 +39,6 @@
         "Strata",
         false,
         format!("{}\n{}", strata.dependency_graph(), strata),
-<<<<<<< HEAD
-        args.verbose(),
-=======
->>>>>>> d7097017
     );
 
     /* (3) planning (catalog and query plan) */
@@ -73,10 +49,6 @@
         "Program Query Plans",
         true,
         format!("{}", program_query_plan),
-<<<<<<< HEAD
-        true,
-=======
->>>>>>> d7097017
     );
 
     /* arity analysis */
@@ -96,34 +68,19 @@
     );
 
     /* Determine if fat mode should be used based on arity and user preference */
-<<<<<<< HEAD
-    let use_fat_mode = program_query_plan.should_use_fat_mode(args.fat_mode(), FALLBACK_ARITY);
-
-    /* If fat mode was forced due to high arity, inform the user */
-    if use_fat_mode && !args.fat_mode() {
-        println!(
-            "WARNING: Fat mode automatically enabled due to high arity (> {})",
-            FALLBACK_ARITY
-        );
-        println!(
-=======
     let use_fat_mode = program_query_plan.should_use_fat_mode(args.fat_mode(), KV_MAX, ROW_MAX);
 
     /* If fat mode was forced due to high arity, inform the user */
     if use_fat_mode && !args.fat_mode() {
         warn!("WARNING: Fat mode automatically enabled due to high arity");
         warn!(
->>>>>>> d7097017
             "         Maximal incomparable arity pairs found: {:?}",
             program_query_plan.maximal_arity_pairs()
         );
     }
 
-<<<<<<< HEAD
     let idb_map = idb_catalog_from_program(&program);
 
-=======
->>>>>>> d7097017
     /* (4) executing (dataflow) */
     program_execution(
         args,
