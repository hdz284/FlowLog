--- conflicted
+++ resolved
@@ -87,11 +87,8 @@
         args.delimiter().as_bytes()[0],
         strata,
         program_query_plan.program_plan().to_owned(),
-<<<<<<< HEAD
+        use_fat_mode,
         args.csvs()
-=======
-        use_fat_mode,
->>>>>>> e6072dca
     );
 
     println!("success query");
