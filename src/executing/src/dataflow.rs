--- conflicted
+++ resolved
@@ -435,16 +435,6 @@
                         .sorted_by_key(|(sig, _)| sig.name().to_owned())
                     {
                         let rel_name = recursive_signature.name();
-<<<<<<< HEAD
-                        // printsize the relation
-                        printsize_generic(&recursive_rel, &format!("[{}]", rel_name), true);
-
-                        if let Some(csv_path) = args.csvs() {
-                            // only output if rel is IDBs
-                            if strata.program().idbs().iter().any(|idb| idb.name() == rel_name) {
-                                writesize_generic(&recursive_rel, &rel_name, &format!("{}/size.txt", csv_path));
-                                let full_path = format!("{}/{}.csv", csv_path, rel_name);
-=======
                         
                         // only output if rel is IDBs
                         if strata.program().idbs().iter().any(|idb| idb.name() == rel_name) {
@@ -454,7 +444,6 @@
                                 // write IDB to csv
                                 writesize_generic(&recursive_rel, &rel_name, &format!("{}/csvs/size.txt", csv_path));
                                 let full_path = format!("{}/csvs/{}.csv", csv_path, rel_name);
->>>>>>> a641dafb
                                 write_generic(&recursive_rel, &full_path, id);
                             }
                         }
@@ -526,11 +515,7 @@
 
             if let Some(csv_path) = args.csvs() {
                 for relation in strata.program().idbs() {
-<<<<<<< HEAD
-                    let full_path = format!("{}/{}.csv", csv_path, relation.name());
-=======
                     let full_path = format!("{}/csvs/{}.csv", csv_path, relation.name());
->>>>>>> a641dafb
                     debug!("flusing {} to {}.csv", relation.name(), full_path); // actually merging flushed partitions
                     merge_relation_partitions(&full_path, peers); 
                 }
