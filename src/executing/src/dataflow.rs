--- conflicted
+++ resolved
@@ -35,11 +35,8 @@
     delimiter: u8,
     strata: Strata,
     group_plans: Vec<GroupStrataQueryPlan>,
-<<<<<<< HEAD
+    fat_mode: bool,
     csvs_path: String,
-=======
-    fat_mode: bool
->>>>>>> e6072dca
 ) {
     timely::execute_from_args(timely_args.into_iter(), move |worker| {
         let timer = ::std::time::Instant::now();
