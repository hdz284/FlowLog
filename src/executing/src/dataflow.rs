--- conflicted
+++ resolved
@@ -470,14 +470,9 @@
             println!("{:?}:\tFixpoint reached", timer.elapsed()); // <--- end of clock excluding output
 
             if args.output_result() {
-<<<<<<< HEAD
                 for relation in strata.program().idbs().into_iter().chain(strata.program().edbs()) {
-                    let full_path = format!("{}/{}", args.csvs(), relation.name());
-=======
-                for relation in strata.program().idbs() {
                     let full_path = format!("{}/{}.csv", args.csvs(), relation.name());
                     println!("Merging relation partitions for: {}", full_path);
->>>>>>> acb505ee
                     merge_relation_partitions(&full_path, peers); 
                 }
             }
