use parsing::parser::Lexeme;
use parsing::{FlowLogParser, Parser, Rule};
use std::fs;
use tracing::{info, debug};
use tracing_subscriber::EnvFilter;

fn main() {
<<<<<<< HEAD
    let program_source = "./examples/programs/reach.dl";
=======
    tracing_subscriber::fmt()
        .with_env_filter(
            EnvFilter::try_from_default_env().unwrap_or_else(|_| EnvFilter::new("info")),
        )
        .init();

    let program_source = "./examples/programs/greater_equal.dl";
>>>>>>> d7097017
    let unparsed_str = fs::read_to_string(program_source)
        .unwrap_or_else(|_| panic!("can't read program from \"{}\"", program_source));

    let parsed_rule = FlowLogParser::parse(Rule::main_grammar, &unparsed_str)
        .unwrap_or_else(|error| {
            panic!(
                "can't parse program from \"{}\": \n{:?}",
                program_source, error
            )
        })
        .next()
        .unwrap();

    // .next() returns the first Pair in the iterator or None if there are no more Pairs
    // Pairs :: Vec<Pair> | Pair :: a matching pair of tokens from the input (https://docs.rs/pest/2.1.3/pest/iterators/struct.Pair.html)

    // print_rule(parsed_rule, 0); // print the parsed rule
    // print_rule_as_tree(parsed_rule, 0, true); // print the parsed rule as a tree
<<<<<<< HEAD

    println!(
=======
   
    debug!(
>>>>>>> d7097017
        "{}",
        parsing::parser::Program::from_parsed_rule(parsed_rule)
    );

    info!("success parse");
}

// fn print_rule(rule: pest::iterators::Pair<Rule>, depth: usize) {
//     let indent = " ".repeat(depth * 2);
//     let rule_name = rule.as_rule();              // returns the rule that matched the input
//     let rule_span = rule.as_span();              // returns a span of the input string
//     let rule_str = rule_span.as_str();           // returns a string slice of the input string

<<<<<<< HEAD
//     println!("{}{:?} >> {}", indent, rule_name, rule_str);

=======
//     debug!("{}{:?} >> {}", indent, rule_name, rule_str); 
    
>>>>>>> d7097017
//     rule.into_inner()
//         .for_each(|rule| print_rule(rule, depth + 1));
// }

// fn print_rule_as_tree(rule: pest::iterators::Pair<Rule>, depth: usize, is_last: bool) {
//     let indent = if depth == 0 {
//         String::new()
//     } else if is_last {
//         "   ".repeat(depth - 1) + "└──"
//     } else {
//         "   ".repeat(depth - 1) + "├──"
//     };

//     let rule_name = format!("{:?}", rule.as_rule());
//     let rule_str = rule.as_span().as_str();

//     // print the rule with tree structure
//     if rule_str.len() > 240 {
//         debug!("{}{} >> ({:.240}...)", indent, rule_name, rule_str);
//     } else {
//         debug!("{}{} >> ({})", indent, rule_name, rule_str);
//     }

//     // transform into inner pairs and print them as part of the tree
//     let inner_rules: Vec<_> = rule.into_inner().collect();
//     let len = inner_rules.len();
//     for (i, inner_rule) in inner_rules.into_iter().enumerate() {
//         let is_last = i == len - 1;
//         print_rule_as_tree(inner_rule, depth + 1, is_last);
//     }
// }<|MERGE_RESOLUTION|>--- conflicted
+++ resolved
@@ -1,13 +1,10 @@
 use parsing::parser::Lexeme;
 use parsing::{FlowLogParser, Parser, Rule};
 use std::fs;
-use tracing::{info, debug};
+use tracing::{debug, info};
 use tracing_subscriber::EnvFilter;
 
 fn main() {
-<<<<<<< HEAD
-    let program_source = "./examples/programs/reach.dl";
-=======
     tracing_subscriber::fmt()
         .with_env_filter(
             EnvFilter::try_from_default_env().unwrap_or_else(|_| EnvFilter::new("info")),
@@ -15,7 +12,6 @@
         .init();
 
     let program_source = "./examples/programs/greater_equal.dl";
->>>>>>> d7097017
     let unparsed_str = fs::read_to_string(program_source)
         .unwrap_or_else(|_| panic!("can't read program from \"{}\"", program_source));
 
@@ -34,13 +30,8 @@
 
     // print_rule(parsed_rule, 0); // print the parsed rule
     // print_rule_as_tree(parsed_rule, 0, true); // print the parsed rule as a tree
-<<<<<<< HEAD
 
-    println!(
-=======
-   
     debug!(
->>>>>>> d7097017
         "{}",
         parsing::parser::Program::from_parsed_rule(parsed_rule)
     );
@@ -54,13 +45,8 @@
 //     let rule_span = rule.as_span();              // returns a span of the input string
 //     let rule_str = rule_span.as_str();           // returns a string slice of the input string
 
-<<<<<<< HEAD
-//     println!("{}{:?} >> {}", indent, rule_name, rule_str);
+//     debug!("{}{:?} >> {}", indent, rule_name, rule_str);
 
-=======
-//     debug!("{}{:?} >> {}", indent, rule_name, rule_str); 
-    
->>>>>>> d7097017
 //     rule.into_inner()
 //         .for_each(|rule| print_rule(rule, depth + 1));
 // }
