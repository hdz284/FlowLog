/* -----------------------------------------------------------------------------------------------
 * printing methods
 * -----------------------------------------------------------------------------------------------
 */
// use differential_dataflow::difference::Abelian;
use differential_dataflow::difference::Semigroup;

use differential_dataflow::lattice::Lattice;
use differential_dataflow::operators::threshold::ThresholdTotal;
use differential_dataflow::{Collection, ExchangeData, Hashable};
use std::cell::RefCell;
use std::collections::HashMap;
use std::fs::{read_to_string, remove_file, File};
use std::io::Write;
use std::path::Path;
use std::sync::{Arc, Mutex};
use timely::dataflow::Scope;
use timely::order::TotalOrder;
use tracing::{debug, error, info, warn};

use crate::rel::Rel;
use crate::semiring_one;

// Thread-local storage for file handles to avoid repeatedly opening the same files
thread_local! {
    static FILE_HANDLES: RefCell<HashMap<String, Arc<Mutex<File>>>> = RefCell::new(HashMap::new());
}

/// Gets or creates a file handle for the specified path
///
/// Ensures each path has only one file handle and creates parent directories if needed.
fn get_file_handle(path: &str) -> Arc<Mutex<File>> {
    let path_str = path.to_string();

    FILE_HANDLES.with(|handles| {
        let mut handles_ref = handles.borrow_mut();

        if !handles_ref.contains_key(&path_str) {
            // Create directory if it doesn't exist
            if let Some(parent) = Path::new(path).parent() {
                std::fs::create_dir_all(parent).expect("Can not create output directory");
            }

            // Open file for writing
            let file = File::create(path).expect(&format!("Can not create output file: {}", path));
            handles_ref.insert(path_str.clone(), Arc::new(Mutex::new(file)));
        }

        Arc::clone(handles_ref.get(&path_str).unwrap())
    })
}

/// Prints the size of a relation (number of tuples)
fn printsize<G, D, R>(rel: &Collection<G, D, R>, name: &str, is_recursive: bool)
where
    G: Scope,
    G::Timestamp: Lattice + TotalOrder,
    D: ExchangeData + Hashable,
    R: Semigroup + ExchangeData,
{
    let prefix = if is_recursive {
        format!("Delta of (recursive) {}", name)
    } else {
        format!("Size of (non-recursive) {}", name)
    };

    rel.threshold_semigroup(move |_, _, old| old.is_none().then_some(semiring_one()))
        .lift(|_| Some(((), 1 as i32)))
        .map(|_| ())
        .consolidate()
        .inspect(move |x| info!("{}: {:?}", prefix, x));
}

/// Prints the content of a relation (all tuples)
fn print<G, D, R>(rel: &Collection<G, D, R>, name: &str)
where
    G: Scope,
    G::Timestamp: Lattice + TotalOrder,
    D: ExchangeData + Hashable + std::fmt::Display,
    R: Semigroup + ExchangeData,
{
    let name = name.to_owned();
    rel.threshold_semigroup(move |_, _, old| old.is_none().then_some(semiring_one()))
        .lift(|x| Some((x, 1 as i32)))
        .inspect(move |(data, time, delta)| debug!("{}: ({}, {:?}, {})", name, data, time, delta));
    // use std::fmt::Display for D (i.e. Row)
}

/// Write relation size
fn writesize<G, D, R>(rel: &Collection<G, D, R>, name: &str, file_path: &str)
where
    G: Scope,
    G::Timestamp: Lattice + TotalOrder,
    D: ExchangeData + Hashable,
    R: Semigroup + ExchangeData,
{
    let file_handle = get_file_handle(&file_path);
    let file_path = file_path.to_string();
    let name = name.to_string();

    rel.threshold_semigroup(move |_, _, old| old.is_none().then_some(semiring_one()))
        .lift(|_| Some(((), 1 as i32)))
        .map(|_| ())
        .consolidate()
        .inspect({
            move |x| {
                let mut file = file_handle.lock().unwrap();
                writeln!(file, "{}: {:?}", name, x)
                    .expect(&format!("Can not write size: {}", file_path));
            }
        });
}

/// Flush relation data to a file
fn write<G, D, R>(rel: &Collection<G, D, R>, file_path: &str, worker_id: usize)
where
    G: Scope,
    G::Timestamp: Lattice + TotalOrder,
    D: ExchangeData + Hashable + std::fmt::Display,
    R: Semigroup + ExchangeData,
{
    let path = format!("{}{}", file_path, worker_id);
    let file_handle = get_file_handle(&path);

    rel.threshold_semigroup(move |_, _, old| old.is_none().then_some(semiring_one()))
        .lift(|x| Some((x, 1 as i32)))
        .inspect(move |(data, _time, _delta)| {
            let mut file = file_handle.lock().unwrap();
            writeln!(file, "{}", data).expect(&format!("Can not write: {}", path));
        });

    // alternative (faster)
    // .inspect_batch(move |_batch_time, rows| {
    //     let mut file = file_handle.lock().unwrap();
    //     let batch_str = rows.iter().map(|(data, _, _)| format!("{}", data)).collect::<Vec<_>>().join("\n");
    //     writeln!(file, "{}", batch_str).expect(&format!("Can not write to file: {}", path));
    // });
}

/// Prints the content of a relation with any arity
pub fn print_generic<G>(rel: &Rel<G>, name: &str)
where
    G: Scope,
    G::Timestamp: Lattice + TotalOrder,
{
    if rel.is_fat() {
        print(rel.rel_fat(), name)
    } else {
        let arity = rel.arity();
        match arity {
            1 => print(rel.rel_1(), name),
            2 => print(rel.rel_2(), name),
            3 => print(rel.rel_3(), name),
            4 => print(rel.rel_4(), name),
            5 => print(rel.rel_5(), name),
            6 => print(rel.rel_6(), name),
            7 => print(rel.rel_7(), name),
            8 => print(rel.rel_8(), name),
            _ => unreachable!("arity {} should be handled by fixed-size variants", arity),
        }
    }
}

/// Prints the size of a relation with any arity
pub fn printsize_generic<G>(rel: &Rel<G>, name: &str, is_recursive: bool)
where
    G: Scope,
    G::Timestamp: Lattice + TotalOrder,
{
    if rel.is_fat() {
        printsize(rel.rel_fat(), name, is_recursive)
    } else {
        let arity = rel.arity();
        match arity {
            1 => printsize(rel.rel_1(), name, is_recursive),
            2 => printsize(rel.rel_2(), name, is_recursive),
            3 => printsize(rel.rel_3(), name, is_recursive),
            4 => printsize(rel.rel_4(), name, is_recursive),
            5 => printsize(rel.rel_5(), name, is_recursive),
            6 => printsize(rel.rel_6(), name, is_recursive),
            7 => printsize(rel.rel_7(), name, is_recursive),
            8 => printsize(rel.rel_8(), name, is_recursive),
            _ => unreachable!("arity {} should be handled by fixed-size variants", arity),
        }
    }
}

/// Writes a relation with any arity to a file
pub fn write_generic<G>(rel: &Rel<G>, file_path: &str, worker_id: usize)
where
    G: Scope,
    G::Timestamp: Lattice + TotalOrder,
{
    if rel.is_fat() {
        write(rel.rel_fat(), file_path, worker_id)
    } else {
        let arity = rel.arity();
        match arity {
            1 => write(rel.rel_1(), file_path, worker_id),
            2 => write(rel.rel_2(), file_path, worker_id),
            3 => write(rel.rel_3(), file_path, worker_id),
            4 => write(rel.rel_4(), file_path, worker_id),
            5 => write(rel.rel_5(), file_path, worker_id),
            6 => write(rel.rel_6(), file_path, worker_id),
            7 => write(rel.rel_7(), file_path, worker_id),
            8 => write(rel.rel_8(), file_path, worker_id),
            _ => unreachable!("arity {} should be handled by fixed-size variants", arity),
        }
    }
}

/// Writes a relation size with any arity to a file
pub fn writesize_generic<G>(rel: &Rel<G>, name: &str, file_path: &str)
where
    G: Scope,
    G::Timestamp: Lattice + TotalOrder,
{
    if rel.is_fat() {
        writesize(rel.rel_fat(), name, file_path)
    } else {
        let arity = rel.arity();
        match arity {
            1 => writesize(rel.rel_1(), name, file_path),
            2 => writesize(rel.rel_2(), name, file_path),
            3 => writesize(rel.rel_3(), name, file_path),
            4 => writesize(rel.rel_4(), name, file_path),
            5 => writesize(rel.rel_5(), name, file_path),
            6 => writesize(rel.rel_6(), name, file_path),
            7 => writesize(rel.rel_7(), name, file_path),
            8 => writesize(rel.rel_8(), name, file_path),
            _ => unreachable!("arity {} should be handled by fixed-size variants", arity),
        }
    }
}

/// Merge CSV output files from multiple workers into a single file.
///
/// Each worker produces a file named `<relation_name>_<worker_id>.csv`.
/// This function merges them into `<relation_name>.csv` and deletes the partial files.
///
/// # Arguments
///
/// - `output_dir`: The directory containing worker partition files.
/// - `worker_count`: Number of workers (used to find all partial files).
pub fn merge_relation_partitions(output_path: &str, worker_count: usize) {
    let file_handle = get_file_handle(&format!("{}", output_path));

    // Read and concatenate all existing worker files
    let merged_content = (0..worker_count)
        .filter_map(|worker_id| {
            let part_path = format!("{}{}", output_path, worker_id);
            match read_to_string(&part_path) {
                Ok(content) => Some(content),
                Err(_) => {
                    if worker_id == 0 {
                        // log a warning
<<<<<<< HEAD
                        warn!("Warning: missing or unreadable segment files of relation {}", output_path);
=======
                        debug!("Warning: missing or unreadable file {}", part_path);
>>>>>>> a641dafb
                    }
                    None
                }
            }
        })
        .collect::<Vec<_>>()
        .join("");

    let mut file = file_handle.lock().unwrap();
    // Dump the merged content into the main output file
    if let Err(e) = file.write_all(merged_content.as_bytes()) {
        error!("Error to write merged file {}: {}", output_path, e);
    }

    // Attempt to remove all partial files, ignore failure
    for worker_id in 0..worker_count {
        let part_path = format!("{}{}", output_path, worker_id);
        let _ = remove_file(&part_path);
    }
}

/// Closes all open file handles
///
/// Call this function at the end of the program to ensure all files are properly closed.
pub fn close_all_files() {
    FILE_HANDLES.with(|handles| {
        let mut handles_ref = handles.borrow_mut();
        handles_ref.clear(); // Dropping all Arc<Mutex<File>> will close the files
    });
    debug!("All output files closed");
}<|MERGE_RESOLUTION|>--- conflicted
+++ resolved
@@ -254,11 +254,7 @@
                 Err(_) => {
                     if worker_id == 0 {
                         // log a warning
-<<<<<<< HEAD
-                        warn!("Warning: missing or unreadable segment files of relation {}", output_path);
-=======
                         debug!("Warning: missing or unreadable file {}", part_path);
->>>>>>> a641dafb
                     }
                     None
                 }
