--- conflicted
+++ resolved
@@ -81,12 +81,6 @@
 {
     let name = name.to_owned();
     rel.threshold_semigroup(move |_, _, old| old.is_none().then_some(semiring_one()))
-<<<<<<< HEAD
-        .expand(|x| Some((x, 1 as i32)))
-        .inspect(move |(data, time, delta)| {
-            println!("{}: ({}, {:?}, {})", name, data, time, delta)
-        }); // use std::fmt::Display for D (i.e. Row)
-=======
         .lift(|x| Some((x, 1 as i32)))
         .inspect(move |(data, time, delta)| {
             println!("{}: ({}, {:?}, {})", name, data, time, delta)
@@ -116,7 +110,6 @@
                     .expect(&format!("Can not write size: {}", file_path));
             }
         });
->>>>>>> a189741f
 }
 
 /// Flush relation data to a file
@@ -141,11 +134,7 @@
     // .inspect_batch(move |_batch_time, rows| {
     //     let mut file = file_handle.lock().unwrap();
     //     let batch_str = rows.iter().map(|(data, _, _)| format!("{}", data)).collect::<Vec<_>>().join("\n");
-<<<<<<< HEAD
-    //     writeln!(file, "{}", batch_str).expect(&format!("Failed to write to file: {}", path));
-=======
     //     writeln!(file, "{}", batch_str).expect(&format!("Can not write to file: {}", path));
->>>>>>> a189741f
     // });
 }
 
