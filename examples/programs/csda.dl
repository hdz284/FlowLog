--- conflicted
+++ resolved
@@ -1,15 +1,8 @@
 .in 
-<<<<<<< HEAD
-.decl Edge(src: number, dest: number)
-.input arc.facts 
-.decl NullEdge(src: number, dest: number) 
-.input arc.facts
-=======
 .decl Edge(src: number, dest: number) 
 .input edge.csv
 .decl NullEdge(src: number, dest: number) 
 .input nullEdge.csv
->>>>>>> e6072dca
 
 .printsize 
 .decl tc(src: number, dest: number)
